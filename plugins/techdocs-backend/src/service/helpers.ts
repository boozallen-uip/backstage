--- conflicted
+++ resolved
@@ -13,121 +13,9 @@
  * See the License for the specific language governing permissions and
  * limitations under the License.
  */
-<<<<<<< HEAD
-import Docker from 'dockerode';
-import { Logger } from 'winston';
-import { Entity } from '@backstage/catalog-model';
-import { PreparerBuilder, PublisherBase, GeneratorBuilder } from '../techdocs';
-import { BuildMetadataStorage } from '../storage';
-import { getLocationForEntity, getLastCommitTimestamp } from '../helpers';
 
-const getEntityId = (entity: Entity) => {
-  return `${entity.kind}:${entity.metadata.namespace ?? ''}:${
-    entity.metadata.name
-  }`;
-};
+import { EntityName } from '@backstage/catalog-model';
 
-type DocsBuilderArguments = {
-  preparers: PreparerBuilder;
-  generators: GeneratorBuilder;
-  publisher: PublisherBase;
-  logger: Logger;
-  dockerClient: Docker;
-};
-
-export class DocsBuilder {
-  private preparers: PreparerBuilder;
-  private generators: GeneratorBuilder;
-  private publisher: PublisherBase;
-  private logger: Logger;
-  private dockerClient: Docker;
-
-  constructor({
-    preparers,
-    generators,
-    publisher,
-    logger,
-    dockerClient,
-  }: DocsBuilderArguments) {
-    this.preparers = preparers;
-    this.generators = generators;
-    this.publisher = publisher;
-    this.logger = logger;
-    this.dockerClient = dockerClient;
-  }
-
-  public async build(entity: Entity) {
-    const preparer = this.preparers.get(entity);
-    const generator = this.generators.get(entity);
-
-    this.logger.info(`Running preparer on entity ${getEntityId(entity)}`);
-    const preparedDir = await preparer.prepare(entity);
-
-    const parsedLocationAnnotation = getLocationForEntity(entity);
-
-    this.logger.info(`Running generator on entity ${getEntityId(entity)}`);
-    const { resultDir } = await generator.run({
-      directory: preparedDir,
-      dockerClient: this.dockerClient,
-      parsedLocationAnnotation,
-    });
-
-    this.logger.info(`Running publisher on entity ${getEntityId(entity)}`);
-    await this.publisher.publish({
-      entity: entity,
-      directory: resultDir,
-    });
-
-    if (!entity.metadata.uid) {
-      throw new Error(
-        'Trying to build documentation for entity not in service catalog',
-      );
-    }
-
-    new BuildMetadataStorage(entity.metadata.uid).storeBuildTimestamp();
-  }
-
-  public async docsUpToDate(entity: Entity) {
-    if (!entity.metadata.uid) {
-      throw new Error(
-        'Trying to build documentation for entity not in service catalog',
-      );
-    }
-
-    const buildMetadataStorage = new BuildMetadataStorage(entity.metadata.uid);
-    const { type, target } = getLocationForEntity(entity);
-
-    // Unless docs are stored locally
-    const nonAgeCheckTypes = ['dir', 'file', 'url'];
-    if (!nonAgeCheckTypes.includes(type)) {
-      const lastCommit = await getLastCommitTimestamp(target, this.logger);
-      const storageTimeStamp = buildMetadataStorage.getTimestamp();
-
-      // Check if documentation source is newer than what we have
-      if (storageTimeStamp && storageTimeStamp >= lastCommit) {
-        this.logger.debug(
-          `Docs for entity ${getEntityId(entity)} is up to date.`,
-        );
-        return true;
-      }
-    }
-
-    // TODO: Better caching for URL.
-    if (type === 'url') {
-      const builtAt = buildMetadataStorage.getTimestamp();
-      const now = Date.now();
-
-      if (builtAt > now - 1800000) {
-        return true;
-      }
-    }
-
-    this.logger.debug(`Docs for entity ${getEntityId(entity)} was outdated.`);
-    return false;
-  }
-}
-=======
-import { EntityName } from '@backstage/catalog-model';
 /**
  * Using the path of the TechDocs page URL, return a structured EntityName type object with namespace,
  * kind and name of the Entity.
@@ -141,5 +29,4 @@
     kind,
     name,
   };
-};
->>>>>>> 7e91846b
+};